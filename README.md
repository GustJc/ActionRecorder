# Welcome to ActionRecorder!

ActRec is an add-on developed to streamline your work in Blender

This add-on is similar to Affinity Photo and Photoshop's "Action"<br>
macro registration and batch processing

The update button has been moved!<br>
:warning: Be sure to use this button<br>
![](https://i.imgur.com/YAJ4wqY.png)

# Add-ons Explained

Convert complex, repetitive tasks into one click!

You have to remember is "Add" & "Play" Only!

Supported Versions: 2.83 to 2.9 (build version)

Simplify complex repetitive tasks, which were difficult to do with the standard “Repeat Last”(Shift+R) function of Blender, by registering multiple actions.

You can register, edit and play back various tasks as you wish

For example, with the touch of a button, you can do routine tasks such as adding instant coffee, milk and sugar while boiling water and adding hot water!

(I've thought about it a few times, but unfortunately this add-on only allows you to register work within Blender.)
<br><br><br>



# Tutorial&Readme
[日本語](https://inamurajin.wixsite.com/website/post/tutorial_readme_jp)

[English](https://inamurajin.wixsite.com/website/post/tutorial_readme_en)
<br><br><br>




# Update

<<<<<<< HEAD
 - v3.3.0　August 21, 2020

Changed the name of each part of the work window.<br>
Addition of the category function<br>
You can now set icons.<br>
Add temporary disablement of macros<br>
Added import and export functionality.<br>
Actions can now be rearranged<br>
Optimized button placement<br>
Fixed 16 other bugs.<br>
=======
https://github.com/InamuraJIN/ActionRecorder/wiki
<br><br><br>




# Community 
Discord<br>
https://discord.gg/XTWbkFx
<br><br><br>



# Bug Reports and Requests
- Discord<br>
https://discord.gg/XTWbkFx<br><br>
- Twitter<br>
https://twitter.com/Inamura_JIN<br><br>
- GitHub<br>
https://github.com/InamuraJIN/ActionRecorder/issues<br><br>
<br><br><br><br><br><br>
thank you
>>>>>>> f8670507
<|MERGE_RESOLUTION|>--- conflicted
+++ resolved
@@ -1,9 +1,16 @@
-# Welcome to ActionRecorder!
+# Action Recorder
+Are you tirred of coding long intimidating coding task just for one-off modeling? Or may be you're not good coding at all !<br>
+Introducing "ActionRecorder" !<br>
 
-ActRec is an add-on developed to streamline your work in Blender
+ActRec is an add-on developed to streamline your work in Blender<br>
 
 This add-on is similar to Affinity Photo and Photoshop's "Action"<br>
-macro registration and batch processing
+This add-on has been reborn!
+**Command Recorder --> Action Recorder**
+
+This add-on is available for Free!<br>
+But, It takes a lot of coffee to develop an Add-on!
+[![](https://www.paypalobjects.com/en_US/i/btn/btn_donate_SM.gif)](https://paypal.me/InamuraJIN?locale.x=ja_JP)
 
 The update button has been moved!<br>
 :warning: Be sure to use this button<br>
@@ -15,7 +22,7 @@
 
 You have to remember is "Add" & "Play" Only!
 
-Supported Versions: 2.83 to 2.9 (build version)
+Supported Versions: 2.83 to 2.9
 
 Simplify complex repetitive tasks, which were difficult to do with the standard “Repeat Last”(Shift+R) function of Blender, by registering multiple actions.
 
@@ -39,18 +46,6 @@
 
 # Update
 
-<<<<<<< HEAD
- - v3.3.0　August 21, 2020
-
-Changed the name of each part of the work window.<br>
-Addition of the category function<br>
-You can now set icons.<br>
-Add temporary disablement of macros<br>
-Added import and export functionality.<br>
-Actions can now be rearranged<br>
-Optimized button placement<br>
-Fixed 16 other bugs.<br>
-=======
 https://github.com/InamuraJIN/ActionRecorder/wiki
 <br><br><br>
 
@@ -72,5 +67,4 @@
 - GitHub<br>
 https://github.com/InamuraJIN/ActionRecorder/issues<br><br>
 <br><br><br><br><br><br>
-thank you
->>>>>>> f8670507
+thank you